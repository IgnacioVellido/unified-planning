--- conflicted
+++ resolved
@@ -652,17 +652,7 @@
             dur_act.add_condition(c[0], c[1])
 
         # Add each effect to action
-<<<<<<< HEAD
-        self._add_timed_effects(
-            dur_act, params, self.universal_assignments, eff
-        )
-=======
         self._add_timed_effects(dur_act, params, self.universal_assignments, eff)
-        # TODO: Must pass params or types_map? What is assignments?
-        # self._add_timed_effects(
-        #     dur_act, self.types_map, self.universal_assignments, eff, params
-        # )
->>>>>>> c56d4fea
 
         # Check action cost
         self.has_actions_cost = (
