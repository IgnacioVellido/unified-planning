from string import printable
import typing
from collections import OrderedDict
from fractions import Fraction
from itertools import product
from typing import Callable, Dict, List, Union, cast

import pyparsing
import unified_planning as up
import unified_planning.model.htn as htn
import unified_planning.model.walkers
from pyparsing import (
    Group,
    Keyword,
    OneOrMore,
    Optional,
    Suppress,
    Word,
    ZeroOrMore,
    alphanums,
    alphas,
    nestedExpr,
    restOfLine,
)
from unified_planning.environment import Environment, get_env
from unified_planning.exceptions import UPUsageError
from unified_planning.io.pddl_reader import PDDLGrammar
from unified_planning.model import FNode

if pyparsing.__version__ < "3.0.0":
    from pyparsing import ParseResults
    from pyparsing import oneOf as one_of
else:
    from pyparsing import one_of
    from pyparsing.results import ParseResults


class HPDLGrammar:
    def __init__(self):
        name = Word(alphas, alphanums + "_" + "-")
        variable = Suppress("?") + name

        require_def = (
            Suppress("(")
            + ":requirements"
            + OneOrMore(
                one_of(
                    ":strips :typing :negative-preconditions :disjunctive-preconditions :equality :existential-preconditions :universal-preconditions :quantified-preconditions :conditional-effects :fluents :numeric-fluents :adl :durative-actions :duration-inequalities :timed-initial-literals :action-costs :hierarchy :htn-expansion :metatags :derived-predicates :negative-preconditions"
                )
            )
            + Suppress(")")
        )

        types_def = (
            Suppress("(")
            + ":types"
            + OneOrMore(
                Group(Group(OneOrMore(name)) + Optional(Suppress("-") + name))
            ).setResultsName("types")
            + Suppress(")")
        )

        constants_def = (
            Suppress("(")
            + ":constants"
            + Optional(
                OneOrMore(
                    Group(Group(OneOrMore(name)) + Optional(Suppress("-") + name))
                ).setResultsName("constants")
            )
            + Suppress(")")
        )

        predicate = (
            Suppress("(")
            + Group(
                name
                + Group(
                    ZeroOrMore(
                        Group(
                            Group(OneOrMore(variable)) + Optional(Suppress("-") + name)
                        )
                    )
                )
            )
            + Suppress(")")
        )

        predicates_def = (
            Suppress("(")
            + ":predicates"
            + Group(OneOrMore(predicate)).setResultsName("predicates")
            + Suppress(")")
        )

        functions_def = (
            Suppress("(")
            + ":functions"
            + Group(
                OneOrMore(predicate + Optional(Suppress("- number")))
            ).setResultsName("functions")
            + Suppress(")")
        )

        parameters = ZeroOrMore(
            Group(Group(OneOrMore(variable)) + Optional(Suppress("-") + name))
        ).setResultsName("params")

        action_def = Group(
            Suppress("(")
            + ":action"
            + name.setResultsName("name")
            + ":parameters"
            + Suppress("(")
            + parameters
            + Suppress(")")
            + Optional(":precondition" + nestedExpr().setResultsName("pre"))
            + Optional(":effect" + nestedExpr().setResultsName("eff"))
            + Suppress(")")
        )

        dur_action_def = Group(
            Suppress("(")
            + ":durative-action"
            + name.setResultsName("name")
            + ":parameters"
            + Suppress("(")
            + parameters
            + Suppress(")")
            + ":duration"
            + nestedExpr().setResultsName("duration")
            + ":condition"
            + nestedExpr().setResultsName("cond")
            + ":effect"
            + nestedExpr().setResultsName("eff")
            + Suppress(")")
        )
<<<<<<< HEAD
        tag_def = OneOrMore (
            Suppress("(")+ ":tag" +Word(printable) + Suppress(")")
        )
        method_def = Group(
                    Suppress("(")
                    + ":method"
                    + name.setResultsName("name")
                    #+ ":parameters"
                    #+ Suppress("(")
                    #+ parameters
                    #+ Suppress(")")
                    #+ ":task"
                    #+ nestedExpr().setResultsName("task")
                    + Optional(
                        ":ordered-subtasks" + nestedExpr().setResultsName("ordered-subtasks")
                    )
                    + Optional(":meta" + Suppress("(")+ tag_def +Suppress(")"))
                    + Optional(":subtasks" + nestedExpr().setResultsName("subtasks"))
                    + Suppress(")")
                )
        task_def = Group(
=======

        # inline_def = Group(
        #     Suppress("(")
        #     # TODO: Give name?
        #     + ":inline"
        #     + nestedExpr().setResultsName("cond")
        #     + nestedExpr().setResultsName("eff")
        # )

        method_def = Group(
>>>>>>> 43a95483
            Suppress("(")
            + ":method"
            + name.setResultsName("name")
<<<<<<< HEAD
            + ":parameters"
            + Suppress("(")
            + parameters
            + Suppress(")")
            ###TODO Una lista de uno o más metodos
            + OneOrMore(method_def).setResultsName("methods_of")
        
            + Suppress(")")
        )

       
=======
            + ":precondition"
            + nestedExpr().setResultsName("pre")
            # TODO: Method params are defined in task, needs to be set
            # + ":parameters"
            # + Suppress("(")
            # + parameters
            # + Suppress(")")
            # + ":task"
            # + nestedExpr().setResultsName("task") # TODO: Task is parent, Needs this variable to be set?
            # TODO: Set order
            # + Optional(
            #     ":ordered-subtasks" + nestedExpr().setResultsName("ordered-subtasks")
            # )
            + ":tasks"
            # TODO: Include :inline? Are they needed
            + nestedExpr().setResultsName("subtasks")
            + Suppress(")")
        )

        task_def = Group(
            Suppress("(")
            + ":task"
            + name.setResultsName("name")
            + ":parameters"
            + Suppress("(")
            + parameters
            + Suppress(")")
            + Group(OneOrMore(method_def)).setResultsName("methods")
            + Suppress(")")
        )
>>>>>>> 43a95483

        domain = (
            Suppress("(")
            + "define"
            + Suppress("(")
            + "domain"
            + name.setResultsName("name")
            + Suppress(")")
            + Optional(require_def).setResultsName("features")
            + Optional(types_def)
            + Optional(constants_def)
            + Optional(predicates_def)
            + Optional(functions_def)
            + Group(ZeroOrMore(task_def)).setResultsName("tasks")
            # + Group(ZeroOrMore(method_def)).setResultsName("methods")
            + Group(ZeroOrMore(action_def | dur_action_def)).setResultsName("actions")
            + Suppress(")")
        )

        objects = OneOrMore(
            Group(Group(OneOrMore(name)) + Optional(Suppress("-") + name))
        ).setResultsName("objects")

        htn_def = Group(
            Suppress("(")
            + ":htn"
            + Optional(":tasks" + nestedExpr().setResultsName("tasks"))
            + Optional(":ordering" + nestedExpr().setResultsName("ordering"))
            + Optional(":constraints" + nestedExpr().setResultsName("constraints"))
            + Suppress(")")
        )

        metric = (Keyword("minimize") | Keyword("maximize")).setResultsName(
            "optimization"
        ) + (name | nestedExpr()).setResultsName("metric")

        goal = Group(
            Suppress("(")
            + ":tasks-goal"
            + ":tasks"
            + nestedExpr().setResultsName("goal")
            + Suppress(")")
        )

        problem = (
            Suppress("(")
            + "define"
            + Suppress("(")
            + "problem"
            + name.setResultsName("name")
            + Suppress(")")
            + Suppress("(")
            + ":domain"
            + name
            + Suppress(")")
            + Optional(require_def)
            + Optional(Suppress("(") + ":objects" + objects + Suppress(")"))
            + Optional(htn_def.setResultsName("htn"))
            + Suppress("(")
            + ":init"
            + ZeroOrMore(nestedExpr()).setResultsName("init")
            + Suppress(")")
            + Optional(goal)
            + Optional(Suppress("(") + ":metric" + metric + Suppress(")"))
            + Suppress(")")
        )

        domain.ignore(";" + restOfLine)
        problem.ignore(";" + restOfLine)

        self._domain = domain
        self._problem = problem
        self._parameters = parameters

    @property
    def domain(self):
        return self._domain

    @property
    def problem(self):
        return self._problem

    @property
    def parameters(self):
        return self._parameters


class HPDLReader:
    """
    Parse a `HPDL` domain file and, optionally, a `HPDL` problem file and generate the equivalent :class:`~unified_planning.model.Problem`.
    """

    def __init__(self, env: typing.Optional[Environment] = None):
        self._env = get_env(env)
        self._em = self._env.expression_manager
        self._tm = self._env.type_manager
        self._operators: Dict[str, Callable] = {
            "and": self._em.And,
            "or": self._em.Or,
            "not": self._em.Not,
            "imply": self._em.Implies,
            ">=": self._em.GE,
            "<=": self._em.LE,
            ">": self._em.GT,
            "<": self._em.LT,
            "=": self._em.Equals,
            "+": self._em.Plus,
            "-": self._em.Minus,
            "/": self._em.Div,
            "*": self._em.Times,
        }
        grammar = HPDLGrammar()
        self._pp_domain = grammar.domain
        self._pp_problem = grammar.problem
        self._pp_parameters = grammar.parameters
        self._fve = self._env.free_vars_extractor
        self._totalcost: typing.Optional[up.model.FNode] = None

    def _parse_exp(
        self,
        problem: up.model.Problem,
        act: typing.Optional[Union[up.model.Action, htn.Method]],
        types_map: Dict[str, up.model.Type],
        var: Dict[str, up.model.Variable],
        exp: Union[ParseResults, str],
        assignments: Dict[str, "up.model.Object"] = {},
    ) -> up.model.FNode:
        stack = [(var, exp, False)]
        solved: List[up.model.FNode] = []
        while len(stack) > 0:
            var, exp, status = stack.pop()
            if status:
                if exp[0] == "-" and len(exp) == 2:  # unary minus
                    solved.append(self._em.Times(-1, solved.pop()))
                elif exp[0] in self._operators:  # n-ary operators
                    op: Callable = self._operators[exp[0]]
                    solved.append(op(*[solved.pop() for _ in exp[1:]]))
                elif exp[0] in ["exists", "forall"]:  # quantifier operators
                    q_op: Callable = (
                        self._em.Exists if exp[0] == "exists" else self._em.Forall
                    )
                    solved.append(q_op(solved.pop(), *var.values()))
                elif problem.has_fluent(exp[0]):  # fluent reference
                    f = problem.fluent(exp[0])
                    args = [solved.pop() for _ in exp[1:]]
                    solved.append(self._em.FluentExp(f, tuple(args)))
                elif exp[0] in assignments:  # quantified assignment variable
                    assert len(exp) == 1
                    solved.append(self._em.ObjectExp(assignments[exp[0]]))
                else:
                    raise up.exceptions.UPUnreachableCodeError
            else:
                if isinstance(exp, ParseResults):
                    if len(exp) == 0:  # empty precodition
                        solved.append(self._em.TRUE())
                    elif exp[0] == "-" and len(exp) == 2:  # unary minus
                        stack.append((var, exp, True))
                        stack.append((var, exp[1], False))
                    elif exp[0] in self._operators:  # n-ary operators
                        stack.append((var, exp, True))
                        for e in exp[1:]:
                            stack.append((var, e, False))
                    elif exp[0] in ["exists", "forall"]:  # quantifier operators
                        vars_string = " ".join(exp[1])
                        vars_res = self._pp_parameters.parseString(vars_string)
                        vars = {}
                        for g in vars_res["params"]:
                            t = types_map[g[1] if len(g) > 1 else "object"]
                            for o in g[0]:
                                vars[o] = up.model.Variable(o, t, self._env)
                        stack.append((vars, exp, True))
                        stack.append((vars, exp[2], False))
                    elif problem.has_fluent(exp[0]):  # fluent reference
                        stack.append((var, exp, True))
                        for e in exp[1:]:
                            stack.append((var, e, False))
                    elif exp[0] in assignments:  # quantified assignment variable
                        assert len(exp) == 1
                        stack.append((var, exp, True))
                    elif len(exp) == 1:  # expand an element inside brackets
                        stack.append((var, exp[0], False))
                    else:
                        raise SyntaxError(f"Not able to handle: {exp}")
                elif isinstance(exp, str):
                    if (
                        exp[0] == "?" and exp[1:] in var
                    ):  # variable in a quantifier expression
                        solved.append(self._em.VariableExp(var[exp[1:]]))
                    elif exp in assignments:  # quantified assignment variable
                        solved.append(self._em.ObjectExp(assignments[exp]))
                    elif exp[0] == "?":  # action parameter
                        assert act is not None
                        solved.append(self._em.ParameterExp(act.parameter(exp[1:])))
                    elif problem.has_fluent(exp):  # fluent
                        solved.append(self._em.FluentExp(problem.fluent(exp)))
                    elif problem.has_object(exp):  # object
                        solved.append(self._em.ObjectExp(problem.object(exp)))
                    else:  # number
                        n = Fraction(exp)
                        if n.denominator == 1:
                            solved.append(self._em.Int(n.numerator))
                        else:
                            solved.append(self._em.Real(n))
                else:
                    raise SyntaxError(f"Not able to handle: {exp}")
        assert len(solved) == 1  # sanity check
        return solved.pop()

    def _add_effect(
        self,
        problem: up.model.Problem,
        act: Union[up.model.InstantaneousAction, up.model.DurativeAction],
        types_map: Dict[str, up.model.Type],
        universal_assignments: typing.Optional[
            Dict["up.model.Action", List[ParseResults]]
        ],
        exp: Union[ParseResults, str],
        cond: Union[up.model.FNode, bool] = True,
        timing: typing.Optional[up.model.Timing] = None,
        assignments: Dict[str, "up.model.Object"] = {},
    ):
        to_add = [(exp, cond)]
        while to_add:
            exp, cond = to_add.pop(0)
            if len(exp) == 0:
                continue  # ignore the case where the effect list is empty, e.g., `:effect ()`
            op = exp[0]
            if op == "and":
                exp = exp[1:]
                for e in exp:
                    to_add.append((e, cond))
            elif op == "when":
                cond = self._parse_exp(problem, act, types_map, {}, exp[1], assignments)
                to_add.append((exp[2], cond))
            elif op == "not":
                exp = exp[1]
                eff = (
                    self._parse_exp(problem, act, types_map, {}, exp, assignments),
                    self._em.FALSE(),
                    cond,
                )
                act.add_effect(*eff if timing is None else (timing, *eff))  # type: ignore
            elif op == "assign":
                eff = (
                    self._parse_exp(problem, act, types_map, {}, exp[1], assignments),
                    self._parse_exp(problem, act, types_map, {}, exp[2], assignments),
                    cond,
                )
                act.add_effect(*eff if timing is None else (timing, *eff))  # type: ignore
            elif op == "increase":
                eff = (
                    self._parse_exp(problem, act, types_map, {}, exp[1], assignments),
                    self._parse_exp(problem, act, types_map, {}, exp[2], assignments),
                    cond,
                )
                act.add_increase_effect(*eff if timing is None else (timing, *eff))  # type: ignore
            elif op == "decrease":
                eff = (
                    self._parse_exp(problem, act, types_map, {}, exp[1], assignments),
                    self._parse_exp(problem, act, types_map, {}, exp[2], assignments),
                    cond,
                )
                act.add_decrease_effect(*eff if timing is None else (timing, *eff))  # type: ignore
            elif op == "forall":
                assert isinstance(exp, ParseResults)
                # Get the list of universal_assignments linked to this action. If it does not exist, default it to the empty list
                assert universal_assignments is not None
                action_assignments = universal_assignments.setdefault(act, [])
                action_assignments.append(exp)
            else:
                eff = (
                    self._parse_exp(problem, act, types_map, {}, exp, assignments),
                    self._em.TRUE(),
                    cond,
                )
                act.add_effect(*eff if timing is None else (timing, *eff))  # type: ignore

    def _add_condition(
        self,
        problem: up.model.Problem,
        act: up.model.DurativeAction,
        exp: Union[ParseResults, str],
        types_map: Dict[str, up.model.Type],
        vars: typing.Optional[Dict[str, up.model.Variable]] = None,
    ):
        to_add = [(exp, vars)]
        while to_add:
            exp, vars = to_add.pop(0)
            op = exp[0]
            if op == "and":
                for e in exp[1:]:
                    to_add.append((e, vars))
            elif op == "forall":
                vars_string = " ".join(exp[1])
                vars_res = self._pp_parameters.parseString(vars_string)
                if vars is None:
                    vars = {}
                for g in vars_res["params"]:
                    t = types_map[g[1] if len(g) > 1 else "object"]
                    for o in g[0]:
                        vars[o] = up.model.Variable(o, t, self._env)
                to_add.append((exp[2], vars))
            elif len(exp) == 3 and op == "at" and exp[1] == "start":
                cond = self._parse_exp(
                    problem, act, types_map, {} if vars is None else vars, exp[2]
                )
                if vars is not None:
                    cond = self._em.Forall(cond, *vars.values())
                act.add_condition(up.model.StartTiming(), cond)
            elif len(exp) == 3 and op == "at" and exp[1] == "end":
                cond = self._parse_exp(
                    problem, act, types_map, {} if vars is None else vars, exp[2]
                )
                if vars is not None:
                    cond = self._em.Forall(cond, *vars.values())
                act.add_condition(up.model.EndTiming(), cond)
            elif len(exp) == 3 and op == "over" and exp[1] == "all":
                t_all = up.model.OpenTimeInterval(
                    up.model.StartTiming(), up.model.EndTiming()
                )
                cond = self._parse_exp(
                    problem, act, types_map, {} if vars is None else vars, exp[2]
                )
                if vars is not None:
                    cond = self._em.Forall(cond, *vars.values())
                act.add_condition(t_all, cond)
            else:
                raise SyntaxError(f"Not able to handle: {exp}")

    def _add_timed_effects(
        self,
        problem: up.model.Problem,
        act: up.model.DurativeAction,
        types_map: Dict[str, up.model.Type],
        universal_assignments: typing.Optional[
            Dict["up.model.Action", List[ParseResults]]
        ],
        eff: ParseResults,
        assignments: Dict[str, "up.model.Object"] = {},
    ):
        to_add = [eff]
        while to_add:
            eff = to_add.pop(0)
            op = eff[0]
            if op == "and":
                for e in eff[1:]:
                    to_add.append(e)
            elif len(eff) == 3 and op == "at" and eff[1] == "start":
                self._add_effect(
                    problem,
                    act,
                    types_map,
                    universal_assignments,
                    eff[2],
                    timing=up.model.StartTiming(),
                    assignments=assignments,
                )
            elif len(eff) == 3 and op == "at" and eff[1] == "end":
                self._add_effect(
                    problem,
                    act,
                    types_map,
                    universal_assignments,
                    eff[2],
                    timing=up.model.EndTiming(),
                    assignments=assignments,
                )
            elif len(eff) == 3 and op == "forall":
                assert universal_assignments is not None
                action_assignments = universal_assignments.setdefault(act, [])
                action_assignments.append(eff)
            else:
                raise SyntaxError(f"Not able to handle: {eff}")

    def _parse_subtask(
        self,
        e,
        method: typing.Optional[htn.Method],
        problem: htn.HierarchicalProblem,
        types_map: Dict[str, up.model.Type],
    ) -> typing.Optional[htn.Subtask]:
        """Returns the Subtask corresponding to the given expression e or
        None if the expression cannot be interpreted as a subtask."""
        if len(e) == 0:
            return None
        task_name = e[0]

        if task_name == ":inline":
            return self._parse_inline(e, method, problem, types_map)
        task: Union[htn.Task, up.model.Action]
        if problem.has_task(task_name):
            task = problem.get_task(task_name)
        elif problem.has_action(task_name):
            task = problem.action(task_name)
        else:
            return None
        assert isinstance(task, htn.Task) or isinstance(task, up.model.Action)
        parameters = [
            self._parse_exp(problem, method, types_map, {}, param) for param in e[1:]
        ]
        return htn.Subtask(task, *parameters)

    def _parse_inline(
        self,
        e,
        method: typing.Optional[htn.Method],
        problem: htn.HierarchicalProblem,
        types_map: Dict[str, up.model.Type],
    ) -> List[htn.Subtask]:
        inline_version = 0
        inline_name = method.name + "_inline"

        # Find the first available name for the inline task
        # TODO: this is not very efficient; improve it
        while problem.has_action(f"{inline_name}_{inline_version}"):
            inline_version += 1

        raise Exception("Inline not implemented")
        # We need the parameters of the method to be able to parse the inline
        # Needed to build the task with the inline
        # TODO: Implement this
        self._parse_action()

    def _parse_subtasks(
        self,
        e,
        method: typing.Optional[htn.Method],
        problem: htn.HierarchicalProblem,
        types_map: Dict[str, up.model.Type],
    ) -> List[htn.Subtask]:
        """Returns the list of subtasks of the expression"""
        single_task = self._parse_subtask(e, method, problem, types_map)
        if single_task is not None:
            return [single_task]

        elif len(e) == 0:
            return []

        # In HPDL, we dont have the "and" keyword
        # elif e[0] == "and":
        #     return [
        #         subtask
        #         for e2 in e[1:]
        #         for subtask in self._parse_subtasks(e2, method, problem, types_map)
        #     ]
        elif len(e) >= 1:
            return [
                subtask
                for e2 in e[1:]
                for subtask in self._parse_subtasks(e2, method, problem, types_map)
            ]
        else:
            raise SyntaxError(f"Could not parse the subtasks list: {e}")

    def _check_if_object_type_is_needed(self, domain_res) -> bool:
        for p in domain_res.get("predicates", []):
            for g in p[1]:
                if len(g) <= 1 or g[1] == "object":
                    return True
        for p in domain_res.get("functions", []):
            for g in p[1]:
                if len(g) <= 1 or g[1] == "object":
                    return True
        for g in domain_res.get("constants", []):
            if len(g) <= 1 or g[1] == "object":
                return True
        for a in domain_res.get("actions", []):
            for g in a.get("params", []):
                if len(g) <= 1 or g[1] == "object":
                    return True
        return False

    def _durative_action_has_cost(self, dur_act: up.model.DurativeAction):
        if self._totalcost in self._fve.get(
            dur_act.duration.lower
        ) or self._totalcost in self._fve.get(dur_act.duration.upper):
            return False
        for _, cl in dur_act.conditions.items():
            for c in cl:
                if self._totalcost in self._fve.get(c):
                    return False
        for _, el in dur_act.effects.items():
            for e in el:
                if (
                    self._totalcost in self._fve.get(e.fluent)
                    or self._totalcost in self._fve.get(e.value)
                    or self._totalcost in self._fve.get(e.condition)
                ):
                    return False
        return True

    def _instantaneous_action_has_cost(self, act: up.model.InstantaneousAction):
        for c in act.preconditions:
            if self._totalcost in self._fve.get(c):
                return False
        for e in act.effects:
            if self._totalcost in self._fve.get(
                e.value
            ) or self._totalcost in self._fve.get(e.condition):
                return False
            if e.fluent == self._totalcost:
                if (
                    not e.is_increase()
                    or not e.condition.is_true()
                    or not (e.value.is_int_constant() or e.value.is_real_constant())
                ):
                    return False
        return True

    def _problem_has_actions_cost(self, problem: up.model.Problem):
        if (
            self._totalcost is None
            or not problem.initial_value(self._totalcost).constant_value() == 0
        ):
            return False
        for _, el in problem.timed_effects.items():
            for e in el:
                if (
                    self._totalcost in self._fve.get(e.fluent)
                    or self._totalcost in self._fve.get(e.value)
                    or self._totalcost in self._fve.get(e.condition)
                ):
                    return False
        for c in problem.goals:
            if self._totalcost in self._fve.get(c):
                return False
        return True

<<<<<<< HEAD
    #TODO Hay que modificar y añadir varias cosas en parse_problem, ver más abajo.
=======
    def _parse_action(
        self,
        a,
        problem: up.model.Problem,
        types_map: Dict[str, up.model.Type],
        universal_assignments: Dict["up.model.Action", List[ParseResults]],
        has_actions_cost: bool,
    ):
        n = a["name"]
        a_params = OrderedDict()
        for g in a.get("params", []):
            t = types_map[g[1] if len(g) > 1 else "object"]
            for p in g[0]:
                a_params[p] = t
        if "duration" in a:
            dur_act = up.model.DurativeAction(n, a_params, self._env)
            dur = a["duration"][0]
            if dur[0] == "=":
                dur.pop(0)
                dur.pop(0)
                dur_act.set_fixed_duration(
                    self._parse_exp(problem, dur_act, types_map, {}, dur)
                )
            elif dur[0] == "and":
                upper = None
                lower = None
                for j in range(1, len(dur)):
                    if dur[j][0] == ">=" and lower is None:
                        dur[j].pop(0)
                        dur[j].pop(0)
                        lower = self._parse_exp(problem, dur_act, types_map, {}, dur[j])
                    elif dur[j][0] == "<=" and upper is None:
                        dur[j].pop(0)
                        dur[j].pop(0)
                        upper = self._parse_exp(problem, dur_act, types_map, {}, dur[j])
                    else:
                        raise SyntaxError(
                            f"Not able to handle duration constraint of action {n}"
                        )
                if lower is None or upper is None:
                    raise SyntaxError(
                        f"Not able to handle duration constraint of action {n}"
                    )
                d = up.model.ClosedDurationInterval(lower, upper)
                dur_act.set_duration_constraint(d)
            else:
                raise SyntaxError(
                    f"Not able to handle duration constraint of action {n}"
                )
            cond = a["cond"][0]
            self._add_condition(problem, dur_act, cond, types_map)
            eff = a["eff"][0]
            self._add_timed_effects(
                problem, dur_act, types_map, universal_assignments, eff
            )
            problem.add_action(dur_act)
            has_actions_cost = has_actions_cost and self._durative_action_has_cost(
                dur_act
            )
        else:
            act = up.model.InstantaneousAction(n, a_params, self._env)
            if "pre" in a:
                act.add_precondition(
                    self._parse_exp(problem, act, types_map, {}, a["pre"][0])
                )
            if "eff" in a:
                self._add_effect(
                    problem, act, types_map, universal_assignments, a["eff"][0]
                )
            problem.add_action(act)
            # Do we need to do it here? it comes from _parse_problem method
            has_actions_cost = has_actions_cost and self._instantaneous_action_has_cost(
                act
            )

>>>>>>> 43a95483
    def parse_problem(
        self, domain_filename: str, problem_filename: typing.Optional[str] = None
    ) -> "up.model.Problem":
        """
        Takes in input a filename containing the `HPDL` domain and optionally a filename
        containing the `HPDL` problem and returns the parsed `Problem`.

        Note that if the `problem_filename` is `None`, an incomplete `Problem` will be returned.

        :param domain_filename: The path to the file containing the `HPDL` domain.
        :param problem_filename: Optionally the path to the file containing the `HPDL` problem.
<<<<<<< HEAD
        :return: The `Problem` parsed from the given HPDL domain + problem.
=======
        :return: The `Problem` parsed from the given pddl domain + problem.
>>>>>>> 43a95483
        """
        #TODO Hay que cambiar la gramática para HPDL y  parseFile para que se adapte a HPDL
        domain_res = self._pp_domain.parseFile(domain_filename)

        problem: up.model.Problem
<<<<<<< HEAD
        #TODO Pensar si necesitamos distinguir en "features" que estamos parseando HPDL
        if ":hierarchy" in set(domain_res.get("features", [])):
=======
        if ":hierarchy" in set(
            domain_res.get("features", [])
        ) or ":htn-expansion" in set(domain_res.get("features", [])):
>>>>>>> 43a95483
            problem = htn.HierarchicalProblem(
                domain_res["name"],
                self._env,
                initial_defaults={self._tm.BoolType(): self._em.FALSE()},
            )
        else:
            problem = up.model.Problem(
                domain_res["name"],
                self._env,
                initial_defaults={self._tm.BoolType(): self._em.FALSE()},
            )
        
        #TODO: Comprobar que los tipos se parsean correctamente

        # TODO: Maybe we need to make this vars properties of the class
        # To easily access them in the methods
        types_map: Dict[str, "up.model.Type"] = {}
        object_type_needed: bool = self._check_if_object_type_is_needed(domain_res)
        universal_assignments: Dict["up.model.Action", List[ParseResults]] = {}
        ##
        for types_list in domain_res.get("types", []):
            # types_list is a List of 1 or 2 elements, where the first one
            # is a List of types, and the second one can be their father,
            # if they have one.
            father: typing.Optional["up.model.Type"] = None
            if len(types_list) == 2:  # the types have a father
                if types_list[1] != "object":  # the father is not object
                    father = types_map[types_list[1]]
                elif object_type_needed:  # the father is object, and object is needed
                    object_type = types_map.get("object", None)
                    if object_type is None:  # the type object is not defined
                        father = self._env.type_manager.UserType("object", None)
                        types_map["object"] = father
                    else:
                        father = object_type
            else:
                assert (
                    len(types_list) == 1
                ), "Malformed list of types, I was expecting either 1 or 2 elements"  # sanity check
            for type_name in types_list[0]:
                types_map[type_name] = self._env.type_manager.UserType(
                    type_name, father
                )
        if (
            object_type_needed and "object" not in types_map
        ):  # The object type is needed, but has not been defined
            types_map["object"] = self._env.type_manager.UserType(
                "object", None
            )  # We manually define it.

        has_actions_cost = False

        #TODO No debería haber problema con los predicados, tienen la misma repr. que en HPDL

        for p in domain_res.get("predicates", []):
            n = p[0]
            params = OrderedDict()
            for g in p[1]:
                param_type = types_map[g[1] if len(g) > 1 else "object"]
                for param_name in g[0]:
                    params[param_name] = param_type
            f = up.model.Fluent(n, self._tm.BoolType(), params, self._env)
            problem.add_fluent(f)

        #TODO   DERIVED PREDICATES Hay que añadir problem.add_derived_predicate() y esto tendría que ser en una 
        #       nueva subclase de HierarchicalProblem, que podríamos llamar HPDLProblem

        # TODO  Las funciones pddl se gestionan y se añaden como un fluent especial "con un tipo real".
        #       un fluent en el upfmodel es [name, type, signature], donde signature son los parámetros.
        #       habría que 
        #               o bien cambiar la definición de la clase fluent en el upfmodel
        #               o bien crear una subclase de HierarchicalProblem, que sea, HPDLProblem, CREO  que esto es lo ideal
        #                 porque un HPDLProblem tiene los mismos atributos que un HierarchicalProblem, y un conjunto 
        #                 adicional como derived predicates y functions que se implementan con python.
        # TODO AÑADIR la funcion problem.add_pythonfunction(f)
        for p in domain_res.get("functions", []):
            n = p[0]
            params = OrderedDict()
            for g in p[1]:
                param_type = types_map[g[1] if len(g) > 1 else "object"]
                for param_name in g[0]:
                    params[param_name] = param_type
            f = up.model.Fluent(n, self._tm.RealType(), params, self._env)
            if n == "total-cost":
                has_actions_cost = True
                self._totalcost = cast(up.model.FNode, self._em.FluentExp(f))
            problem.add_fluent(f)

        #TODO Comprobar las constantes, que no deberían  dar problema
        for g in domain_res.get("constants", []):
            t = types_map[g[1] if len(g) > 1 else "object"]
            for o in g[0]:
                problem.add_object(up.model.Object(o, t, problem.env))

        for task in domain_res.get("tasks", []):
            assert isinstance(problem, htn.HierarchicalProblem)
            task_name = task["name"]
            task_params = OrderedDict()
            for g in task.get("params", []):
                t = types_map[g[1] if len(g) > 1 else "object"]
                for p in g[0]:
                    task_params[p] = t
            task_model = htn.Task(task_name, task_params)
            problem.add_task(task_model)

        for a in domain_res.get("actions", []):
            self._parse_action(
                a, problem, types_map, universal_assignments, has_actions_cost
            )

        # Methods are defined inside tasks;
        # we need to parse them after all tasks and actions have been defined
        # because _parse_subtasks() needs to be able to find them.
        for task in domain_res.get("tasks", []):
            for method in task.get("methods", []):
                # assert isinstance(problem, htn.HierarchicalProblem)
                method_name = f'{task["name"]}-{method["name"]}'  # Methods names are
                # not unique across tasks
                method_params = OrderedDict()
                method_preconditions = method.get("preconditions", [])

                for g in method.get("params", []):
                    t = types_map[g[1] if len(g) > 1 else "object"]
                    for p in g[0]:
                        method_params[p] = t

                method_model = htn.Method(method_name, task_params)
                method_model.set_task(task_model)

                for pre in method_preconditions:
                    method_model.add_precondition(pre)

                # for ord_subs in m.get("tasks", []):
                #     ord_subs = self._parse_subtasks(ord_subs, method, problem, types_map)
                #     for s in ord_subs:
                #         method.add_subtask(s)
                #     method.set_ordered(*ord_subs)
                for subs in method.get("subtasks", []):
                    subs = self._parse_subtasks(subs, method_model, problem, types_map)
                    for s in subs:
                        method_model.add_subtask(s)
                problem.add_method(method_model)

        if problem_filename is not None:
            problem_res = self._pp_problem.parseFile(problem_filename)

            problem.name = problem_res["name"]

            for g in problem_res.get("objects", []):
                t = types_map[g[1] if len(g) > 1 else "object"]
                for o in g[0]:
                    problem.add_object(up.model.Object(o, t, problem.env))

            for action, eff_list in universal_assignments.items():
                for eff in eff_list:
                    # Parse the variable definition part and create 2 lists, the first one with the variable names,
                    # the second one with the variable types.
                    vars_string = " ".join(eff[1])
                    vars_res = self._pp_parameters.parseString(vars_string)
                    var_names: List[str] = []
                    var_types: List["up.model.Type"] = []
                    for g in vars_res["params"]:
                        t = types_map[g[1] if len(g) > 1 else "object"]
                        for o in g[0]:
                            var_names.append(f"?{o}")
                            var_types.append(t)
                    # for each variable type, get all the objects of that type and calculate the cartesian
                    # product between all the given objects and iterate over them, changing the variable assignments
                    # in the added effect
                    for objects in product(*(problem.objects(t) for t in var_types)):
                        assert len(var_names) == len(objects)
                        assignments = {
                            name: obj for name, obj in zip(var_names, objects)
                        }
                        if isinstance(action, up.model.InstantaneousAction):
                            self._add_effect(
                                problem,
                                action,
                                types_map,
                                None,
                                eff[2],
                                assignments=assignments,
                            )
                        elif isinstance(action, up.model.DurativeAction):
                            self._add_timed_effects(
                                problem,
                                action,
                                types_map,
                                None,
                                eff[2],
                                assignments=assignments,
                            )
                        else:
                            raise NotImplementedError

            tasknet = problem_res.get("htn", None)
            if tasknet is not None:
                assert isinstance(problem, htn.HierarchicalProblem)
                tasks = self._parse_subtasks(
                    tasknet["tasks"][0], None, problem, types_map
                )
                for task in tasks:
                    problem.task_network.add_subtask(task)
                if len(tasknet["ordering"][0]) != 0:
                    raise SyntaxError(
                        "Ordering not supported in the initial task network"
                    )
                if len(tasknet["constraints"][0]) != 0:
                    raise SyntaxError(
                        "Constraints not supported in the initial task network"
                    )

            for i in problem_res.get("init", []):
                if i[0] == "=":
                    problem.set_initial_value(
                        self._parse_exp(problem, None, types_map, {}, i[1]),
                        self._parse_exp(problem, None, types_map, {}, i[2]),
                    )
                elif (
                    len(i) == 3 and i[0] == "at" and i[1].replace(".", "", 1).isdigit()
                ):
                    ti = up.model.StartTiming(Fraction(i[1]))
                    va = self._parse_exp(problem, None, types_map, {}, i[2])
                    if va.is_fluent_exp():
                        problem.add_timed_effect(ti, va, self._em.TRUE())
                    elif va.is_not():
                        problem.add_timed_effect(ti, va.arg(0), self._em.FALSE())
                    elif va.is_equals():
                        problem.add_timed_effect(ti, va.arg(0), va.arg(1))
                    else:
                        raise SyntaxError(f"Not able to handle this TIL {i}")
                else:
                    problem.set_initial_value(
                        self._parse_exp(problem, None, types_map, {}, i),
                        self._em.TRUE(),
                    )

            if "goal" in problem_res:
                problem.add_goal(
                    self._parse_exp(
                        problem, None, types_map, {}, problem_res["goal"][0]
                    )
                )
            elif not isinstance(problem, htn.HierarchicalProblem):
                raise SyntaxError("Missing goal section in problem file.")

            has_actions_cost = has_actions_cost and self._problem_has_actions_cost(
                problem
            )

            optimization = problem_res.get("optimization", None)
            metric = problem_res.get("metric", None)

            if metric is not None:
                if (
                    optimization == "minimize"
                    and len(metric) == 1
                    and metric[0] == "total-time"
                ):
                    problem.add_quality_metric(up.model.metrics.MinimizeMakespan())
                else:
                    metric_exp = self._parse_exp(problem, None, types_map, {}, metric)
                    if (
                        has_actions_cost
                        and optimization == "minimize"
                        and metric_exp == self._totalcost
                    ):
                        costs = {}
                        problem._fluents.remove(self._totalcost.fluent())
                        problem._initial_value.pop(self._totalcost)
                        use_plan_length = all(False for _ in problem.durative_actions)
                        for a in problem.instantaneous_actions:
                            cost = None
                            for e in a.effects:
                                if e.fluent == self._totalcost:
                                    cost = e
                                    break
                            if cost is not None:
                                costs[a] = cost.value
                                a._effects.remove(cost)
                                if cost.value != 1:
                                    use_plan_length = False
                            else:
                                use_plan_length = False
                        if use_plan_length:
                            problem.add_quality_metric(
                                up.model.metrics.MinimizeSequentialPlanLength()
                            )
                        else:
                            problem.add_quality_metric(
                                up.model.metrics.MinimizeActionCosts(
                                    costs, self._em.Int(0)
                                )
                            )
                    else:
                        if optimization == "minimize":
                            problem.add_quality_metric(
                                up.model.metrics.MinimizeExpressionOnFinalState(
                                    metric_exp
                                )
                            )
                        elif optimization == "maximize":
                            problem.add_quality_metric(
                                up.model.metrics.MaximizeExpressionOnFinalState(
                                    metric_exp
                                )
                            )
        else:
            if len(universal_assignments) != 0:
                raise UPUsageError(
                    "The domain has quantified assignments. In the unified_planning library this is compatible only if the problem is given and not only the domain."
                )
        return problem<|MERGE_RESOLUTION|>--- conflicted
+++ resolved
@@ -135,7 +135,6 @@
             + nestedExpr().setResultsName("eff")
             + Suppress(")")
         )
-<<<<<<< HEAD
         tag_def = OneOrMore (
             Suppress("(")+ ":tag" +Word(printable) + Suppress(")")
         )
@@ -156,8 +155,6 @@
                     + Optional(":subtasks" + nestedExpr().setResultsName("subtasks"))
                     + Suppress(")")
                 )
-        task_def = Group(
-=======
 
         # inline_def = Group(
         #     Suppress("(")
@@ -168,23 +165,9 @@
         # )
 
         method_def = Group(
->>>>>>> 43a95483
             Suppress("(")
             + ":method"
             + name.setResultsName("name")
-<<<<<<< HEAD
-            + ":parameters"
-            + Suppress("(")
-            + parameters
-            + Suppress(")")
-            ###TODO Una lista de uno o más metodos
-            + OneOrMore(method_def).setResultsName("methods_of")
-        
-            + Suppress(")")
-        )
-
-       
-=======
             + ":precondition"
             + nestedExpr().setResultsName("pre")
             # TODO: Method params are defined in task, needs to be set
@@ -212,10 +195,16 @@
             + Suppress("(")
             + parameters
             + Suppress(")")
+            ###TODO Una lista de uno o más metodos
+            + OneOrMore(method_def).setResultsName("methods_of")
+        
+            + Suppress(")")
+        )
+
+       
             + Group(OneOrMore(method_def)).setResultsName("methods")
             + Suppress(")")
         )
->>>>>>> 43a95483
 
         domain = (
             Suppress("(")
@@ -744,9 +733,7 @@
                 return False
         return True
 
-<<<<<<< HEAD
     #TODO Hay que modificar y añadir varias cosas en parse_problem, ver más abajo.
-=======
     def _parse_action(
         self,
         a,
@@ -822,7 +809,6 @@
                 act
             )
 
->>>>>>> 43a95483
     def parse_problem(
         self, domain_filename: str, problem_filename: typing.Optional[str] = None
     ) -> "up.model.Problem":
@@ -834,24 +820,18 @@
 
         :param domain_filename: The path to the file containing the `HPDL` domain.
         :param problem_filename: Optionally the path to the file containing the `HPDL` problem.
-<<<<<<< HEAD
         :return: The `Problem` parsed from the given HPDL domain + problem.
-=======
         :return: The `Problem` parsed from the given pddl domain + problem.
->>>>>>> 43a95483
         """
         #TODO Hay que cambiar la gramática para HPDL y  parseFile para que se adapte a HPDL
         domain_res = self._pp_domain.parseFile(domain_filename)
 
         problem: up.model.Problem
-<<<<<<< HEAD
         #TODO Pensar si necesitamos distinguir en "features" que estamos parseando HPDL
         if ":hierarchy" in set(domain_res.get("features", [])):
-=======
         if ":hierarchy" in set(
             domain_res.get("features", [])
         ) or ":htn-expansion" in set(domain_res.get("features", [])):
->>>>>>> 43a95483
             problem = htn.HierarchicalProblem(
                 domain_res["name"],
                 self._env,
