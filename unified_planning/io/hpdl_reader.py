--- conflicted
+++ resolved
@@ -1016,14 +1016,7 @@
                         subtasks_params.append(s.parameters)
                         # method_model.add_subtask(s)
 
-<<<<<<< HEAD
-                task_model = problem.get_task(task["name"])
-                task_params = task_model.parameters
-
-                method_model = htn.Method(method_name, task_params)
-=======
                 method_model = htn.Method(method_name, task_params + subtasks_params)
->>>>>>> 5b85d33b
                 method_model.set_task(task_model)
                 for s in subtasks:
                     method_model.add_subtask(s)
