--- conflicted
+++ resolved
@@ -2,12 +2,8 @@
 from collections import OrderedDict
 from fractions import Fraction
 from itertools import product
-<<<<<<< HEAD
-from typing import Callable, Dict, List, Union, cast
-=======
 from string import printable
 from typing import Callable, Dict, List, Tuple, Union, cast
->>>>>>> 31afa66a
 
 from pyparsing import printables
 
