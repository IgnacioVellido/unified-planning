# Copyright 2021 AIPlan4EU project
#
# Licensed under the Apache License, Version 2.0 (the "License");
# you may not use this file except in compliance with the License.
# You may obtain a copy of the License at
#
#     http://www.apache.org/licenses/LICENSE-2.0
#
# Unless required by applicable law or agreed to in writing, software
# distributed under the License is distributed on an "AS IS" BASIS,
# WITHOUT WARRANTIES OR CONDITIONS OF ANY KIND, either express or implied.
# See the License for the specific language governing permissions and
# limitations under the License

import os
import tempfile
from typing import cast

import pytest
import unified_planning
from unified_planning.engines import PlanGenerationResultStatus

# from unified_planning.io import HPDLReader, HPDLWriter
from unified_planning.io.hpdl.hpdl_reader import HPDLReader

# from unified_planning.io.hpdl_writer import HPDLWriter
from unified_planning.model.problem_kind import full_numeric_kind
from unified_planning.model.types import _UserType
from unified_planning.shortcuts import *
from unified_planning.test import (
    TestCase,
    main,
    skipIfNoOneshotPlannerForProblemKind,
    skipIfNoOneshotPlannerSatisfiesOptimalityGuarantee,
)
from unified_planning.test.examples import get_example_problems

FILE_PATH = os.path.dirname(os.path.abspath(__file__))
PDDL_DOMAINS_PATH = os.path.join(FILE_PATH, "pddl")


class TestHpdlIO(TestCase):
    def setUp(self):
        TestCase.setUp(self)
        # self.problems = get_example_problems()

    def test_hpdl_reader(self):
        reader = HPDLReader()

<<<<<<< HEAD
        domain_filename = os.path.join(PDDL_DOMAINS_PATH, "hpdl", "domain.hpdl")
        problem_filename = os.path.join(PDDL_DOMAINS_PATH, "hpdl", "problem.hpdl")

        problem = reader.parse_problem(domain_filename, problem_filename)

        assert isinstance(problem, up.model.htn.HierarchicalProblem)
        self.assertEqual(28, len(problem.fluents))  # 15 functions + 13 predicates
        self.assertEqual(5, len(problem.actions))  # 14 actions + 12 inlines
        self.assertEqual(
            [
                "transport-person",
                "mover-avion",
                "hacer-escala",
                "embarcar-pasajeros",
                "desembarcar-pasajeros",
            ],
            [task.name for task in problem.tasks],
        )
        self.assertEqual(
            [
                "transport-person-Case1",
                "transport-person-Case2",
                "transport-person-Case3",
                "mover-avion-rapido-no-refuel",
                "mover-avion-rapido-refuel",
                "mover-avion-lento-no-refuel",
                "mover-avion-lento-refuel",
                "mover-avion-escala",
                "hacer-escala-rapido-no-refuel",
                "hacer-escala-rapido-refuel",
                "hacer-escala-lento-no-refuel",
                "hacer-escala-lento-refuel",
                "embarcar-pasajeros-Case1",
                "embarcar-pasajeros-Case2",
                "desembarcar-pasajeros-Case1",
                "desembarcar-pasajeros-Case2",
            ],
            [method.name for method in problem.methods],
        )

        for action in problem.actions:
            assert isinstance(action, up.model.action.DurativeAction)

        self.assertEqual(25, len(problem.task_network.subtasks))  # Goal

    def test_hpdl_reader_vgdl(self):
        reader = HPDLReader()

        domain_filename = os.path.join(PDDL_DOMAINS_PATH, "hpdl", "vgdl/domain.hpdl")
        problem_filename = os.path.join(PDDL_DOMAINS_PATH, "hpdl", "vgdl/problem.hpdl")
        # domain_filename = os.path.join(PDDL_DOMAINS_PATH, "hpdl", "domain.hpdl")
        # problem_filename = os.path.join(PDDL_DOMAINS_PATH, "hpdl", "problem.hpdl")
=======
        # domain_filename = os.path.join(PDDL_DOMAINS_PATH, "hpdl", "vgdl/domain.hpdl")
        # problem_filename = os.path.join(PDDL_DOMAINS_PATH, "hpdl", "vgdl/problem.hpdl")
        domain_filename = os.path.join(PDDL_DOMAINS_PATH, "hpdl", "domain.hpdl")
        problem_filename = os.path.join(PDDL_DOMAINS_PATH, "hpdl", "problem.hpdl")
>>>>>>> 0e451e44
        problem = reader.parse_problem(domain_filename, problem_filename)

        # writer = HPDLWriter(problem)
        # hpdl_domain = writer.get_domain()
        # print(hpdl_domain)
        # hpdl_problem = writer.get_problem()
        # print(hpdl_problem)

        assert isinstance(problem, up.model.htn.HierarchicalProblem)
        # print(problem)
        # print("Task goals:", problem.task_network)
        # print(problem.actions)
        # print(problem.fluents)
        # for f in problem.fluents:
        #     print(f)
        #     if f.type.is_func_type():
        #         print("GET CODE", f.code)

        self.assertEqual(24, len(problem.fluents))  # 14 functions + 10 predicates
        self.assertEqual(26, len(problem.actions))  # 14 actions + 12 inlines
        self.assertEqual(
            [
                "Turn",
                "turn_avatar",
                "turn_objects",
                "create-interactions",
                "check-interactions",
            ],
            [task.name for task in problem.tasks],
        )
        self.assertEqual(
            [
                "Turn-finish_game",
                "Turn-turn",
                "turn_avatar-avatar_move_up",
                "turn_avatar-avatar_move_down",
                "turn_avatar-avatar_move_left",
                "turn_avatar-avatar_move_right",
                "turn_avatar-avatar_turn_up",
                "turn_avatar-avatar_turn_down",
                "turn_avatar-avatar_turn_left",
                "turn_avatar-avatar_turn_right",
                "turn_avatar-avatar_nil",
                "turn_objects-turn",
                "create-interactions-create",
                "create-interactions-base_case",
                "check-interactions-avatar_wall_stepback",
                "check-interactions-box_avatar_bounceforward",
                "check-interactions-box_wall_undoall",
                "check-interactions-box_box_undoall",
                "check-interactions-box_hole_killsprite",
                "check-interactions-base_case",
            ],
            [method.name for method in problem.methods],
        )
        self.assertEqual(1, len(problem.method("turn_avatar-avatar_move_up").subtasks))
        self.assertEqual(
            4, len(problem.method("check-interactions-avatar_wall_stepback").subtasks)
        )
<<<<<<< HEAD
        self.assertEqual(1, len(problem.task_network.subtasks))  # Goal
=======
        self.assertEqual(2, len(problem.task_network.subtasks))  # Goal
>>>>>>> 0e451e44
<|MERGE_RESOLUTION|>--- conflicted
+++ resolved
@@ -47,14 +47,13 @@
     def test_hpdl_reader(self):
         reader = HPDLReader()
 
-<<<<<<< HEAD
         domain_filename = os.path.join(PDDL_DOMAINS_PATH, "hpdl", "domain.hpdl")
         problem_filename = os.path.join(PDDL_DOMAINS_PATH, "hpdl", "problem.hpdl")
 
         problem = reader.parse_problem(domain_filename, problem_filename)
 
         assert isinstance(problem, up.model.htn.HierarchicalProblem)
-        self.assertEqual(28, len(problem.fluents))  # 15 functions + 13 predicates
+        self.assertEqual(30, len(problem.fluents))  # 15 functions + 13 predicates
         self.assertEqual(5, len(problem.actions))  # 14 actions + 12 inlines
         self.assertEqual(
             [
@@ -90,7 +89,6 @@
 
         for action in problem.actions:
             assert isinstance(action, up.model.action.DurativeAction)
-
         self.assertEqual(25, len(problem.task_network.subtasks))  # Goal
 
     def test_hpdl_reader_vgdl(self):
@@ -100,12 +98,6 @@
         problem_filename = os.path.join(PDDL_DOMAINS_PATH, "hpdl", "vgdl/problem.hpdl")
         # domain_filename = os.path.join(PDDL_DOMAINS_PATH, "hpdl", "domain.hpdl")
         # problem_filename = os.path.join(PDDL_DOMAINS_PATH, "hpdl", "problem.hpdl")
-=======
-        # domain_filename = os.path.join(PDDL_DOMAINS_PATH, "hpdl", "vgdl/domain.hpdl")
-        # problem_filename = os.path.join(PDDL_DOMAINS_PATH, "hpdl", "vgdl/problem.hpdl")
-        domain_filename = os.path.join(PDDL_DOMAINS_PATH, "hpdl", "domain.hpdl")
-        problem_filename = os.path.join(PDDL_DOMAINS_PATH, "hpdl", "problem.hpdl")
->>>>>>> 0e451e44
         problem = reader.parse_problem(domain_filename, problem_filename)
 
         # writer = HPDLWriter(problem)
@@ -115,14 +107,8 @@
         # print(hpdl_problem)
 
         assert isinstance(problem, up.model.htn.HierarchicalProblem)
-        # print(problem)
-        # print("Task goals:", problem.task_network)
+        # print(problem.goals)
         # print(problem.actions)
-        # print(problem.fluents)
-        # for f in problem.fluents:
-        #     print(f)
-        #     if f.type.is_func_type():
-        #         print("GET CODE", f.code)
 
         self.assertEqual(24, len(problem.fluents))  # 14 functions + 10 predicates
         self.assertEqual(26, len(problem.actions))  # 14 actions + 12 inlines
@@ -165,8 +151,4 @@
         self.assertEqual(
             4, len(problem.method("check-interactions-avatar_wall_stepback").subtasks)
         )
-<<<<<<< HEAD
-        self.assertEqual(1, len(problem.task_network.subtasks))  # Goal
-=======
-        self.assertEqual(2, len(problem.task_network.subtasks))  # Goal
->>>>>>> 0e451e44
+        self.assertEqual(1, len(problem.task_network.subtasks))  # Goal